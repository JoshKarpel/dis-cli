--- conflicted
+++ resolved
@@ -4,12 +4,9 @@
 
 import pytest
 
-<<<<<<< HEAD
+from dis_cli import calculate_column_widths
+
 from .conftest import T_CLI
-=======
-from dis_cli import calculate_column_widths
-
->>>>>>> b761ef01
 
 
 def test_smoke(cli: T_CLI) -> None:
