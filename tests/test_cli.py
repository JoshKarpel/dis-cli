--- conflicted
+++ resolved
@@ -58,12 +58,6 @@
     assert "hi" not in result.output
 
 
-<<<<<<< HEAD
-def test_version(cli):
-    result = cli(["--version"])
-
-    assert get_own_version() in result.output
-=======
 @pytest.mark.parametrize("extra_source", ["raise Exception", "syntax error"])
 def test_module_level_error_is_handled_gracefully(cli, test_dir, filename, extra_source):
     source_path = test_dir / f"{filename}.py"
@@ -74,4 +68,9 @@
 
     assert result.exit_code == 1
     assert "during import" in result.output
->>>>>>> 998c9f4b
+
+
+def test_version(cli):
+    result = cli(["--version"])
+
+    assert get_own_version() in result.output